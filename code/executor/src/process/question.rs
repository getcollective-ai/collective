use futures::Stream;
use tokio_openai::ChatRequest;
<<<<<<< HEAD
use tracing::{debug, info};
=======
>>>>>>> 1cadb8d4

use crate::Executor;

pub struct QAndA {
    executor: Executor,
    instruction: String,
    questions: Vec<String>,
    answers: Vec<String>,
}

impl QAndA {
    pub fn new(executor: Executor, instruction: impl Into<String>) -> Self {
        Self {
            questions: vec![],
            answers: vec![],
            instruction: instruction.into(),
            executor,
        }
    }

    pub fn add_question(&mut self, question: String) {
        self.questions.push(question);
    }

    fn question_request(&self) -> ChatRequest {
        let mut message = String::new();

<<<<<<< HEAD
        message.push_str(&format!("Ask questions about the instruction.\n\nInstruction: {}\n---\n", self.instruction));
=======
        message.push_str(&format!("Instruction: {}\n\n", self.instruction));
>>>>>>> 1cadb8d4

        for (question, answer) in self.questions.iter().zip(self.answers.iter()) {
            message.push_str(&format!("Q: {question}\nA: {answer}\n\n"));
        }

<<<<<<< HEAD
        message.push_str("Q:");

        info!("message: {}", message);
=======
        message.push_str("Q: ");
>>>>>>> 1cadb8d4

        ChatRequest::new()
            .stop_at("\n")
            .sys_msg(
                "list relevant questions (one per line) that are important for completing the task.",
            )
            .user_msg(message)
    }

    pub async fn gen_question(
        &mut self,
    ) -> anyhow::Result<impl Stream<Item = Result<String, anyhow::Error>>> {
        let request = self.question_request();

        let stream = self.executor.ctx.ai.stream_chat(request).await?;

        Ok(stream)
    }

    pub fn answer(&mut self, answer: String) {
        self.answers.push(answer);
    }
}

#[cfg(test)]
mod tests {
    use futures::TryStreamExt;

    use crate::{process::question::QAndA, Executor};

    #[tokio::test]
    async fn test_get_question() -> anyhow::Result<()> {
        let mut q_and_a = QAndA::new(Executor::new()?, "Create a calculator");
        let question = q_and_a.gen_question().await?;

        let question: String = question.try_collect().await?;
        let question = question.trim().to_lowercase();

        // question will most likely contain one of these keywords
        let keywords = &[
            "basic",
            "scientific",
            "language",
            "gui",
            "graphical user interface",
            "command line",
            "cli",
            "command-line interface",
            "web",
            "web-based",
            "web-based interface",
            "web interface",
            "web-based",
            "math",
            "calculator",
            "function",
        ];
        let contains_any = keywords.iter().any(|keyword| question.contains(keyword));

        assert!(
            contains_any,
            "question: {question} does not contain any mentioned keywords"
        );

        Ok(())
    }
}<|MERGE_RESOLUTION|>--- conflicted
+++ resolved
@@ -1,9 +1,6 @@
 use futures::Stream;
 use tokio_openai::ChatRequest;
-<<<<<<< HEAD
-use tracing::{debug, info};
-=======
->>>>>>> 1cadb8d4
+use tracing::info;
 
 use crate::Executor;
 
@@ -31,28 +28,24 @@
     fn question_request(&self) -> ChatRequest {
         let mut message = String::new();
 
-<<<<<<< HEAD
-        message.push_str(&format!("Ask questions about the instruction.\n\nInstruction: {}\n---\n", self.instruction));
-=======
-        message.push_str(&format!("Instruction: {}\n\n", self.instruction));
->>>>>>> 1cadb8d4
+        message.push_str(&format!(
+            "Ask questions about the instruction.\n\nInstruction: {}\n---\n",
+            self.instruction
+        ));
 
         for (question, answer) in self.questions.iter().zip(self.answers.iter()) {
             message.push_str(&format!("Q: {question}\nA: {answer}\n\n"));
         }
 
-<<<<<<< HEAD
         message.push_str("Q:");
 
         info!("message: {}", message);
-=======
-        message.push_str("Q: ");
->>>>>>> 1cadb8d4
 
         ChatRequest::new()
             .stop_at("\n")
             .sys_msg(
-                "list relevant questions (one per line) that are important for completing the task.",
+                "list relevant questions (one per line) that are important for completing the \
+                 task.",
             )
             .user_msg(message)
     }
